--- conflicted
+++ resolved
@@ -2,11 +2,11 @@
 /*
  *  Decentralized exchange of assets in multiple blockchains using modified Bitcoin Script (BEAM) on Block Collider
  *
- *  Ex. Trade Bitcoin for Waves, Ethereum or NEO.
+ *  Ex. Trade Bitcoin for Waves, Ethereum or NEO. 
  *
  *  WHAT YOU GET FROM RUNNING THIS
- *  1. An open order of Bitcoin listed on the Block Collider.
- *  2. One or more parties can optionally fulfill your rate
+ *  1. An open order of Bitcoin listed on the Block Collider. 
+ *  2. One or more parties can optionally fulfill your rate 
  *  3. After a set period of time your Bitcoin is unlisted but still redeemable by you.
  *
  *  Learn more at https://docs.blockcollider.org
@@ -29,8 +29,8 @@
 const changeBoxPair = account.createChangeBoxAddress();
 const btcDepositPair = account.combineAddresses(changeBoxPair, account.btc.createKeyPair());
 
-/*
- * Actual BTC Transaction
+/* 
+ * Actual BTC Transaction 
  */
 const btcTx = poly.btc.createTransaction({
 	to: btcDepositPair.address,
@@ -38,28 +38,28 @@
 	from: account.btc.address[0]
 });
 
-/*
+/* 
  * Actual NRG Transaction (for ChangeBox tx)
  */
 const tx = poly.collider.tx()
 
 /* Fund NRG Change Box */
-const changeBoxOutput = new Output();
+const changeBoxOutput = new Output(); 
 
 /* Create output and add to the changeBox transaction */
-const outputExchange = new Output();
+const outputExchange = new Output(); 
 	  outputExchange.stack = new Stack();
 	  outputExchange.script.fromArray([
 	 	Convert.btc().id + "TOSTACK", // input hash of the type of units contained in the stack (must pass through from input)
 	 	Convert.nrg().id + " 1000 LOCKSTACKIMMUTABLEEXP", // Stack can be dumped at block height 3000
-	 	"PUSHDATA "+ changeBoxPair.address // Address of changeBox (optional OP_RETURN vs PUSHDATA)
-      ]);
+	 	"PUSHDATA "+ changeBoxPair.address // Address of changeBox (optional OP_RETURN vs PUSHDATA) 
+      ]);		
 
 /* Prove you have loaded NRG to the change box with a second output */
 const outputChangeBox = new Output()
       outputChangeBox.to = changeBoxPair.address;
-      outputChangeBox.value = Convert.nrg(2, "nrg").toBosons();
-
+      outputChangeBox.value = Convert.nrg(2, "nrg").toBosons(); 
+     
 	  /* Freeze 1000 NRG in the stack and send 2 NRG to the change box address*/
 	  tx.addOutput(outputExchange);
       tx.addOutput(outputChangeBox);
@@ -71,28 +71,6 @@
 
 const stackOutputBTC = new StackOutput()
 
-<<<<<<< HEAD
-	  stackOutputBTC.script.fromArray([
-          "DUP",
-          "PUSHDATA " + btcDepositPair.address,
-          "PUSHDATA " + Convert.btc().id,
-          "CHECKSIGCHAINBENEFACTOR",
-          "PUSHDATA " + Convert.nrg().id,
-          "PUSHDATA 10", // 10 blocks of same kind in the block collider NRG chain
-          "PUSHDATA 5", // 5 confirmations for
-          "VERIFYBLOCKCHAINSEQUENCEGTE", // Ensures the txID provided is found in a number of blocks before it is redeemable
-          "PUSHDATA 1000", // this means that for 1000 NRG
-          "BALANCEUNITS",
-          "PUSHDATA "+ Convert.eth().id,
-          "PUSHDATA "+ Convert.btc().id,
-          "SWITCH",  // forces the verified blockchains switch every other time
-          "PUSHDATA "+Convert.btc().id,
-          "VERFIYSIGCLAIM", // Makes sure the signature provided is of the correct chain
-          "PUSHDATA " + Convert.nrg().id,,
-          "PUSHDATA " + Convert.nrg(10, "nrg").toBosons(),
-          "VERIFYLEASEDBALANCE" // this is the amount that must be leased
-      ]);
-=======
 	    stackOutputBTC.script.fromArray([
             "DUP",
             "PUSHDATA " + btcDepositPair.address,
@@ -113,7 +91,6 @@
             "PUSHDATA " + Convert.nrg(10, "nrg").toBosons(),
             "VERIFYCLAIMBALANCE" // this is the amount that must be leased 
         ]); 
->>>>>>> 726369da
 
       output.stack.addOutput(stackOutputBTC);
 

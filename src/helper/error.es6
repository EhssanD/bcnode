/**
 * Copyright (c) 2017-present, BlockCollider developers, All rights reserved.
 *
 * This source code is licensed under the MIT license found in the
 * LICENSE file in the root directory of this source tree.
 *
 * @flow
 */

const { inspect } = require('util')

/**
 * Converts error to object which can be serialized to JSON
 *
 * {
 *   "stack": [
 *     "Error: Could not deserialize value",
 *      "at db.get (/Users/korczis/dev/bcnode/lib/persistence/rocksdb.js:106:25)"
 *   ],
 *   "message": "Could not deserialize value"
 * }
 *
 * @param err Error to be converted
 * @return {{}}
 */
export function errToObj (err: Error): Object {
  const props = Object.getOwnPropertyNames(err)

  const obj = props.reduce((acc, val) => {
    // $FlowFixMe
    acc[val] = err[val]
    return acc
  }, {})

<<<<<<< HEAD
  if (obj && obj.stack && obj.stack.split) {
    obj.stack = obj.stack
      .split('\n')
      .map((line) => line.trim())
  }
=======
  obj.stack = obj.stack
    .split('\n')
    .map((line) => line.trim())
    .filter(line => line !== '')
>>>>>>> feb0a541

  return obj
}

/**
 * Safely serializes Error to string through Object (created by `errToObj`)
 *
 * @param {Error} err Error to be serialized
 * @return {String} serialized error
 */
export function errToString (err: Error) {
  const obj = errToObj(err)

  return inspect(obj)
}<|MERGE_RESOLUTION|>--- conflicted
+++ resolved
@@ -32,18 +32,10 @@
     return acc
   }, {})
 
-<<<<<<< HEAD
-  if (obj && obj.stack && obj.stack.split) {
-    obj.stack = obj.stack
-      .split('\n')
-      .map((line) => line.trim())
-  }
-=======
   obj.stack = obj.stack
     .split('\n')
     .map((line) => line.trim())
     .filter(line => line !== '')
->>>>>>> feb0a541
 
   return obj
 }

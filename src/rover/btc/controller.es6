/**
 * Copyright (c) 2017-present, blockcollider.org developers, All rights reserved.
 *
 * This source code is licensed under the MIT license found in the
 * LICENSE file in the root directory of this source tree.
 *
 * @disable-flow
 */

const { pathOr } = require('ramda')
const { Messages } = require('bitcore-p2p')
const { Transaction } = require('btc-transaction')
const LRUCache = require('lru-cache')
const convBin = require('binstring')
const process = require('process')
const logging = require('../../logger')

const { Block } = require('../../protos/core_pb')
const { RpcClient } = require('../../rpc')
const Network = require('./network').default
const { swapOrder } = require('../../utils/strings')
const { createUnifiedBlock } = require('../helper')

const NETWORK_TIMEOUT = 3000
const BLOCK_VERSION = 536870912

<<<<<<< HEAD
=======
function _createUnifiedBlock (block: Object): Block { // TODO specify block type
  const msg = new Block()
  msg.setBlockchain('btc')
  msg.setHash(block.header.hash)
  msg.setPreviousHash(swapOrder(block.header.prevHash.toString('hex')))
  msg.setTimestamp(block.header.time * 1000)
  msg.setHeight(parseInt(block.blockNumber, 10))
  msg.setMerkleRoot(block.header.merkleRoot.toString('hex'))

  return msg
}

>>>>>>> 7eac1690
export default class Controller {
  constructor () {
    this._dpt = false
    this._interfaces = []
    this._logger = logging.getLogger(__filename)
    this._blockCache = new LRUCache({ max: 110 })
    this._blocksNumberCache = new LRUCache({ max: 110 })
    this._txCache = new LRUCache({ max: 3000 })

    this._rpc = new RpcClient()
  }

  get dpt () {
    return this._dpt
  }

  get interfaces () {
    return this._interfaces
  }

  init (config) {
    const network = new Network(config)
    this._interfaces.push(network)

    const pool = network.connect()
    const poolTimeout = setTimeout(function () {
      pool.disconnect().connect()
    }, NETWORK_TIMEOUT)

    process.on('disconnect', () => {
      this._logger.info('parent exited')
      process.exit()
    })

    process.on('uncaughtError', (e) => {
      this._logger.error('Uncaught error', e)
      process.exit(3)
    })

    pool.on('peerready', (peer, addr) => {
      clearTimeout(poolTimeout)
      this._logger.info(`connected to pool version: ${peer.version}, subversion: ${peer.subversion}, bestHeight: ${peer.bestHeight}, host: ${peer.host}`)

      if (network.hasQuorum()) {
        try {
          network.lastBlock = network.setState()
          network.discoveredPeers++
          network.addPeer(peer)
        } catch (err) {
          this._logger.error('error in peerready cb', err)
        }
      } else if (!network.hasQuorum() && peer.subversion.indexOf('/Satoshi:0.1') > -1) {
        try {
          network.discoveredPeers++
          network.addPeer(peer)
        } catch (err) {
          if (peer !== undefined && peer.status !== undefined) {
            peer.disconnect()
          }
        }
      } else {
        try {
          if (peer !== undefined && peer.status !== undefined) {
            peer.disconnect()
          }
        } catch (err) {
          this._logger.error('Could not disconnect from network', err)
        }
      }
    })

    pool.on('peerdisconnect', (peer, addr) => {
      this._logger.debug(`Removing peer ${pathOr('', ['ip', 'v4'], addr)}:${addr.port}`)
      try {
        network.removePeer(peer)
      } catch (e) {
        this._logger.warn(`Error while disconnecting peer ${peer.host}, ${addr}, ${e.message}`)
      }
    })

    pool.on('peererror', function (peer, err) {
      // log.error("Peer Error");
      // log.error(err);
    })

    pool.on('seederror', (err) => {
      this._logger.error('Seed Error', err)
    })
    pool.on('peertimeout', (err) => {
      this._logger.error('Seed Error', err)
    })
    pool.on('timeout', (err) => {
      this._logger.error('Seed Error', err)
    })
    pool.on('error', (err) => {
      this._logger.error('Seed Error', err)
    })

    // attach peer events
    pool.on('peerinv', (peer, message) => {
      try {
        this._logger.info(`PeerINV: ${peer.version}, ${peer.subversion}, ${peer.bestHeight}, ${peer.host}`)
        if (peer.subversion !== undefined && peer.subversion.indexOf('/Satoshi:') > -1) {
          try {
            var peerMessage = new Messages().GetData(message.inventory)
            peer.sendMessage(peerMessage)
          } catch (err) {
            this._logger.error('error sending message', err)

            try {
              pool._removePeer(peer)
            } catch (err) {
              this._logger.error('error removing peer', err)
            }
          }
        }
      } catch (err) {
        this._logger.error('Common peerinv handler error', err)
      }
    })

    pool.on('peerblock', (peer, _ref) => {
      const { block } = _ref

      this._logger.info('PeerBlock: ' + peer.version, peer.subversion, peer.bestHeight, peer.host)
      this._logger.info('Peer best height submitting block: ' + peer.bestHeight)
      this._logger.info('Last block' + network.bestHeight)

      if (network.bestHeight !== undefined && block.header.version === BLOCK_VERSION) {
        block.lastBlock = network.bestHeight
        if (block.lastBlock !== undefined && block.lastBlock !== false) {
          const [isNew, _block] = this._onNewBlock(peer, block)

          if (isNew) {
            const unifiedBlock = createUnifiedBlock(block, _createUnifiedBlock)
            network.bestHeight = _block.blockNumber
            this._rpc.rover.collectBlock(unifiedBlock, (err, response) => {
              if (err) {
                this._logger.warn('RpcClient could not collect block')
              } else {
                this._logger.debug(`Collector Response: ${JSON.stringify(response.toObject(), null, 4)}`)
              }
            })
          }
        }
      } else {
        try {
          pool._removePeer(peer)
        } catch (err) {
          this._logger.error('error removing peer', err)
        }
      }
    })

    setInterval(() => {
      this._logger.info('rover peers ' + pool.numberConnected())
    }, 60000)
  }

  _onNewBlock (height, block): [boolean, Object] {
    const { hash } = block.header

    if (this._blockCache.has(hash)) {
      return [false, block]
    }

    this._blockCache.set(hash, true)

    const coinbaseTx = block.transactions[0]
    // TODO probably pull to utils
    const buffer = convBin(coinbaseTx.toString('hex'), { in: 'hex', out: 'buffer' })
    const deserializedCoinbaseTx = Transaction.deserialize(buffer)
    const blockNumber = deserializedCoinbaseTx.ins[0].script.getBlockHeight()

    if (this._blocksNumberCache.has(blockNumber) === true) {
      this._logger.warn('possible orphan conflict:  ' + blockNumber + ' ' + hash)
    } else {
      this._blocksNumberCache.set(blockNumber, true)
    }

    block.transactions.forEach(tx => {
      this._onNewTx(tx, block)
    })
    block.blockNumber = blockNumber

    return [true, block]
  }

  _onNewTx (tx, block) {
    if (this._txCache.has(tx.hash)) {
      return
    }

    this._txCache.set(tx.hash, true)
    if (tx.isCoinbase() === true) {}
    // this._handleTx(tx);
  }

  // _handleTx (tx) {
  //   async.reduce(
  //     tx.outputs,
  //     {
  //       utxos: new Array(),
  //       keys: new Array(),
  //       amount: 0,
  //       n: 0
  //     },
  //     function (memo, out, next) {
  //       if (out.script.isPublicKeyHashOut()) {
  //         /// /db.get(out.script.toAddress(), function (err, result) {
  //         /// /  if (!(err)) {
  //         //    var key = new PrivateKey(result);
  //         //    memo.keys.push(key);
  //         //    var utxo = new Transaction.UnspentOutput({
  //         //      "txid" : tx.transaction.id,
  //         //      "vout" : memo.n,
  //         //      "address" : out.script.toAddress(),
  //         //      "script" : out.script,
  //         //      "satoshis" : out.satoshis,
  //         //      "output" : out
  //         //    });
  //         //    memo.utxos.push(utxo);
  //         //    memo.amount += out.satoshis;
  //         /// /  };
  //         //  memo.n++;
  //         //  next(null, memo);
  //         /// /});
  //       }
  //     },
  //     function (err, results) {}
  //   )
  // }

  close () {
    this.interfaces.map((network) => network.close())
  }
}<|MERGE_RESOLUTION|>--- conflicted
+++ resolved
@@ -24,8 +24,6 @@
 const NETWORK_TIMEOUT = 3000
 const BLOCK_VERSION = 536870912
 
-<<<<<<< HEAD
-=======
 function _createUnifiedBlock (block: Object): Block { // TODO specify block type
   const msg = new Block()
   msg.setBlockchain('btc')
@@ -38,7 +36,6 @@
   return msg
 }
 
->>>>>>> 7eac1690
 export default class Controller {
   constructor () {
     this._dpt = false

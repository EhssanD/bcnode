--- conflicted
+++ resolved
@@ -278,11 +278,7 @@
       this._unfinishedBlock = newBlock
       this._unfinishedBlockData = {
         lastPreviousBlock,
-<<<<<<< HEAD
-        currentBlocks: newBlock.getChildBlockHeadersMap(),
-=======
         currentBlocks: newBlock.getChildBlockHeaders(),
->>>>>>> 723a0afd
         block,
         iterations: undefined,
         timeDiff: undefined
@@ -316,11 +312,7 @@
             currentTimestamp,
             lastPreviousBlock: lastPreviousBlock.serializeBinary(),
             // $FlowFixMe
-<<<<<<< HEAD
-            newBlockHeaders: Object.entries(newBlock.getChildBlockHeadersMap()).map(([chain, headerList]) => [chain, headerList.map(header => header.serializeBinary())])
-=======
             newBlockHeaders: newBlock.getChildBlockHeaders().serializeBinary()
->>>>>>> 723a0afd
           }})
         // $FlowFixMe - Flow can't properly find worker pid
         return Promise.resolve(this._workerProcess.pid)
@@ -397,17 +389,11 @@
 
     Object.keys(ChildChain).forEach(roverName => {
       if (this._unfinishedBlockData && this._unfinishedBlockData.currentBlocks && this._unfinishedBlockData.currentBlocks[roverName]) {
-<<<<<<< HEAD
-        const blocks = this._unfinishedBlockData.currentBlocks[roverName]
-        row.push(blocks.getValuesList().map(block => block.getChildBlockConfirmationsInParentCount()).join(','))
-        row.push(blocks.getValuesList().map(block => block.getTimestamp() / 1000 << 0).join(','))
-=======
         const methodNameGet = `get${roverName[0].toUpperCase() + roverName.slice(1)}List` // e.g. getBtcList
         // $FlowFixMe - flow does not now about methods of protobuf message instances
         const blocks = this._unfinishedBlockData.currentBlocks[methodNameGet]()
         row.push(blocks.map(block => block.getChildBlockConfirmationsInParentCount()).join(','))
         row.push(blocks.map(block => block.getTimestamp() / 1000 << 0).join(','))
->>>>>>> 723a0afd
       }
     })
     const dataPath = ensureDebugPath(`bc/mining-data.csv`)

/*
 * Copyright (c) 2017-present, Block Collider developers, All rights reserved.
 *
 * This source code is licensed under the MIT license found in the
 * LICENSE file in the root directory of this source tree.
 *
 * @flow
 */

import type { Logger } from 'winston'
import type { RpcTransaction } from '../protos/bc_pb'

// $FlowFixMe: disable warnings from libraries
console.warn = () => {} // eslint-disable-line no-console

const crypto = require('crypto')
const { spawn } = require('child_process')
const { EventEmitter } = require('events')
const { join, resolve } = require('path')
const { existsSync, writeFileSync } = require('fs')

const debug = require('debug')('bcnode:engine')
const { max, merge, is } = require('ramda')
const { queue } = require('async')
const maxmind = require('maxmind')
const LRUCache = require('lru-cache')
const BN = require('bn.js')
const semver = require('semver')
const fkill = require('fkill')
const Random = require('random-js')
const secp256k1 = require('secp256k1')

const { config } = require('../config')
const { ensureDebugPath, isDebugEnabled } = require('../debug')
const { Multiverse } = require('../bc/multiverse')
const { getLogger } = require('../logger')
const { Monitor } = require('../monitor')
const { Node } = require('../p2p')
const { encodeTypeAndData } = require('../p2p/codec')
const { MESSAGES } = require('../p2p/protocol')
const { RoverManager } = require('../rover/manager')
const rovers = require('../rover/manager').rovers
const { Server } = require('../server/index')
const PersistenceRocksDb = require('../persistence').RocksDb
const { PubSub } = require('./pubsub')
const { RpcServer } = require('../rpc/index')
const { getGenesisBlock } = require('../bc/genesis')
const { getBootBlock } = require('../bc/bootblock')
const { BlockPool } = require('../bc/blockpool')
const { validateSequenceDifficulty } = require('../bc/validation')
const { Block, BcBlock, Transaction, TransactionOutput, TransactionInput } = require('../protos/core_pb')
const { RpcTransactionResponseStatus } = require('../protos/bc_pb')
const { errToString } = require('../helper/error')
const { getVersion } = require('../helper/version')
const { MiningOfficer } = require('../mining/officer')
const { WorkerPool } = require('../mining/pool')
const ts = require('../utils/time').default // ES6 default export
const { sortBlocks } = require('../utils/protoBuffers')
const { parseBoolean } = require('../utils/config')
const { txHash, txInputSignature, ScriptTemplates, calcTxFee } = require('../core/txUtils')
const { DexLib } = require('../core/dexLib')
const { TxHandler } = require('../primitives/txHandler')
const TxPendingPool = require('../bc/txPendingPool')
const { UnsettledTxManager } = require('../bc/unsettledTxManager')
const { Wallet } = require('../bc/wallet')
const { blake2bl } = require('../utils/crypto')
const { internalToHuman, internalToBN, humanToBN, COIN_FRACS: { NRG, BOSON } } = require('../core/coin')

const GEO_DB_PATH = resolve(__dirname, '..', '..', 'data', 'GeoLite2-City.mmdb')

const BC_NETWORK: 'main'|'test' = process.env.BC_NETWORK || 'main'
const dataDirSuffix = (BC_NETWORK === 'main') ? '' : `_${BC_NETWORK}net`
const DATA_DIR = `${process.env.BC_DATA_DIR || config.persistence.path}${dataDirSuffix}`
const MONITOR_ENABLED = process.env.BC_MONITOR === 'true'
const BC_CHECK = process.env.BC_CHECK === 'true'
const PERSIST_ROVER_DATA = process.env.PERSIST_ROVER_DATA === 'true'
const BC_BT_VALIDATION = parseBoolean(process.env.BC_BT_VALIDATION)
const BC_REMOVE_BTC = process.env.BC_REMOVE_BTC === 'true'
const BC_FETCH_MISSING_BLOCKS = !!process.env.BC_FETCH_MISSING_BLOCKS
const BC_RUST_MINER = !!process.env.BC_RUST_MINER
const BC_PREVENT_INITAL_SYNC = parseBoolean(process.env.BC_PREVENT_INITAL_SYNC)
const BC_RUST_CLI_PATH = isDebugEnabled()
  ? resolve(__dirname, '..', '..', 'rust', 'bcrust-core', 'target', 'release', 'bcrust-cli')
  : resolve(__dirname, '..', '..', 'rust', 'bcrust-core', 'target', 'debug', 'bcrust-cli')

process.on('uncaughtError', (err) => {
  console.trace(err) // eslint-disable-line no-console
  process.exit(3)
})

export class Engine {
  _logger: Logger
  _monitor: Monitor
  _knownBlocksCache: LRUCache <string, bool>
  _knownFullBlocksCache: LRUCache<string, bool>
  _knownEvaluationsCache: LRUCache <string, bool>
  _rawBlocks: LRUCache < number, Block >
  _node: Node
  _persistence: PersistenceRocksDb
  _pubsub: PubSub
  _rovers: RoverManager
  _rpc: RpcServer
  _server: Server
  _emitter: EventEmitter
  _minerKey: string // TODO only needed because of server touches that - should be passed using constructor?
  _knownRovers: string[]
  _verses: Multiverse[]
  _rawBlock: Block[]
  _subscribers: Object
  _peerIsSyncing: boolean
  _peerIsResyncing: boolean
  _storageQueue: any
  _blockCache: Block[]
  _miningOfficer: MiningOfficer
  _stepSyncTimestamps: number[]
  _geoDb: maxmind.Reader
  _workerPool: WorkerPool
  _txHandler: TxHandler
  _txPendingPool: TxPendingPool
  _unsettledTxManager: UnsettledTxManager
  _dexLib: DexLib
  _wallet: Wallet

  constructor (opts: {
    rovers: string[],
    minerKey: string
  }) {
    this._logger = getLogger(__filename)
    this._knownRovers = opts.rovers
    this._minerKey = opts.minerKey // TODO only needed because of server touches that - should be passed using constructor?
    this._rawBlock = []
    this._blockCache = []
    this._monitor = new Monitor(this, {})
    this._persistence = new PersistenceRocksDb(DATA_DIR)
    this._pubsub = new PubSub()
    this._node = new Node(this)
    this._rovers = new RoverManager()
    this._emitter = new EventEmitter()
    this._rpc = new RpcServer(this)
    this._server = new Server(this, this._rpc)
    this._subscribers = {}
    this._verses = []
    this._stepSyncTimestamps = []
    this._storageQueue = queue((fn, cb) => {
      return fn.then((res) => {
        cb(null, res)
      }).catch((err) => {
        cb(err)
      })
    })

    this._dexLib = new DexLib(this._persistence)

    // Open Maxmind Geo DB
    this._geoDb = maxmind.openSync(GEO_DB_PATH)

    process.on('uncaughtError', (err) => {
      this._logger.error(err)
    })

    this._knownEvaluationsCache = LRUCache({
      max: config.engine.knownBlocksCache.max
    })

    this._knownBlocksCache = LRUCache({
      max: config.engine.knownBlocksCache.max
    })

    this._knownFullBlocksCache = LRUCache({
      max: config.engine.knownFullBlocksCache.max
    })

    this._rawBlocks = LRUCache({
      max: config.engine.rawBlocksCache.max
    })

    this._peerIsSyncing = false
    this._peerIsResyncing = false

    this._txHandler = new TxHandler(this._persistence)
    this._txPendingPool = new TxPendingPool(this._persistence)
    this._unsettledTxManager = new UnsettledTxManager(this._persistence)

    this._wallet = new Wallet(this._persistence, this._unsettledTxManager)

    // Start NTP sync
    ts.start()
  }

  get geoDb (): maxmind.Reader {
    return this._geoDb
  }

  // TODO only needed because of server touches that - should be passed using constructor?
  get minerKey (): string {
    return this._minerKey
  }

  /**
   * Get WorkerPool
   * @returns {WorkerPool|*}
   */
  get workerPool (): WorkerPool {
    return this._workerPool
  }

  /**
   * Get multiverse
   * @returns {Multiverse|*}
   */
  get multiverse (): Multiverse {
    return this.node.multiverse
  }

  set multiverse (multiverse: Multiverse) {
    this.node.multiverse = multiverse
  }

  /**
   * Get blockpool
   * @returns {BlockPool|*}
   */
  get blockpool (): BlockPool {
    return this.node.blockpool
  }

  /**
   * Get pubsub wrapper instance
   * @returns {PubSub}
   */
  get pubsub (): PubSub {
    return this._pubsub
  }

  get dexLib (): DexLib {
    return this._dexLib
  }

  get unsettledTxManager (): UnsettledTxManager {
    return this._unsettledTxManager
  }

  initRustMiner () {
    this._logger.info('Starting rust miner', BC_RUST_CLI_PATH)
    const env = isDebugEnabled() ? { RUST_BACKTRACE: 'full' } : {}
    if (existsSync(BC_RUST_CLI_PATH)) {
      const proc = spawn(BC_RUST_CLI_PATH, [], { env: merge(process.env, env) })
      proc.stdout.on('data', (data) => {
        this._logger.info(`bcrust-cli: ${data}`)
      })
      proc.stderr.on('data', (data) => {
        this._logger.info(`bcrust-cli: ${data}`)
      })
      proc.on('close', (code) => {
        this._logger.info(`bcrust-cli: process exited with code ${code}`)
        this.initRustMiner()
      })
    } else {
      this._logger.error("bcrust-cli: rust miner binary doesn't exist")
    }
  }

  /**
   * Initialize engine internals
   *
   * - Open database
   * - Store name of available rovers
   */
  async init () {
    if (BC_RUST_MINER) {
      this.initRustMiner()
    }
    const roverNames = Object.keys(rovers)
    const {
      npm,
      git: {
        long
      }
    } = getVersion()
    const newGenesisBlock = getGenesisBlock()
    const versionData = {
      version: npm,
      commit: long,
      db_version: 1
    }
    const DB_LOCATION = resolve(`${__dirname}/../../${this.persistence._db.location}`)
    const DELETE_MESSAGE = `DB data structure is stale, delete data folder '${DB_LOCATION}' and run bcnode again`
    // TODO get from CLI / config
    try {
      await this._persistence.open()
      let version = await this.persistence.get('appversion')
      // silently continue if version === null - the version is not present so
      // a) very old db
      // b) user just remove database so let's store it
      if (version && semver.lt(version.version, '0.7.7')) { // GENESIS BLOCK 0.9
        this._logger.warn(DELETE_MESSAGE)
        process.exit(8)
      }
      let res = await this.persistence.put('rovers', roverNames)
      if (res) {
        this._logger.debug('stored rovers to persistence')
      }
      res = await this.persistence.put('appversion', versionData)
      if (res) {
        this._logger.debug('stored appversion to persistence')
      }

      if (BC_REMOVE_BTC === true) {
        this._logger.warn('REMOVE BTC BLOCK LATEST FLAG TRIGGERED')
        try {
          await this.persistence.del('btc.block.latest')
        } catch (err) {
          this._logger.debug(err)
        }
        try {
          await this.persistence.del('btc.block.546786')
        } catch (err) {
          this._logger.debug(err)
        }
        try {
          await this.persistence.del('btc.block.546785')
        } catch (err) {
          this._logger.debug(err)
        }
        try {
          await this.persistence.del('btc.block.546784')
        } catch (err) {
          this._logger.debug(err)
        }
      }
      try {
        const latestBlock = await this.persistence.get('bc.block.latest')
        if (!latestBlock) {
          this._logger.warn(`Genesis block not found - assuming fresh DB and storing it`)
          throw new Error('Genesis not found - fallback to store it')
        }
        await this.multiverse.addNextBlock(latestBlock)
        await this.persistence.put('synclock', newGenesisBlock)
        await this.persistence.put('bc.block.oldest', newGenesisBlock)
        await this.persistence.put('bc.block.parent', newGenesisBlock)
        await this.persistence.put('bc.dht.quorum', 0)
        await this.persistence.get('bc.block.1')
      } catch (_) { // genesis block not found
        try {
          await this.persistence.put('synclock', newGenesisBlock)
          await this.persistence.put('bc.block.1', newGenesisBlock)
          // set minted nrg in genesis block
          const tx = newGenesisBlock.getTxsList()[0]
          const txOutputs = tx.getOutputsList()
          let sumSoFar = 0
          for (let output of txOutputs) {
            sumSoFar += parseInt(internalToHuman(output.getValue(), NRG))
          }
          this._logger.info(`set minted nrg: ${sumSoFar} in genesis block`)
          await this.persistence.setNrgMintedSoFar(sumSoFar)

          await this.persistence.put('bc.block.latest', newGenesisBlock)
          await this.persistence.put('bc.block.parent', newGenesisBlock)
          await this.persistence.put('bc.block.oldest', newGenesisBlock)
          await this.persistence.put('bc.block.checkpoint', newGenesisBlock)
          await this.persistence.put('bc.dht.quorum', 0)
          await this.persistence.put('bc.depth', 2)
          await this.multiverse.addNextBlock(newGenesisBlock)
          this._logger.debug('genesis block saved to disk ' + newGenesisBlock.getHash())
        } catch (e) {
          this._logger.error(`error while creating genesis block ${e.message}`)
          process.exit(1)
        }
      }
      if (process.env.BC_BOOT_BLOCK) {
        const bootBlock = getBootBlock(process.env.BC_BOOT_BLOCK)
        await this.persistence.put('bc.block.latest', bootBlock)
        await this.persistence.putBlock(bootBlock, 0)
        await this.multiverse._chain.unshift(bootBlock)
        this._logger.warn('boot block ' + bootBlock.getHeight() + ' assigned as latest block')
      }
    } catch (e) {
      this._logger.warn(`could not store rovers to persistence, reason ${e.message}`)
    }

    if (BC_CHECK === true) {
      await this.integrityCheck()
    }

    if (MONITOR_ENABLED) {
      this._monitor.start()
    }

    // TODO only published in blockpool, needed?
    this.pubsub.subscribe('state.checkpoint.end', '<engine>', (msg) => {
      this._peerIsResyncing = false
    })

    this.pubsub.subscribe('update.block.latest', '<engine>', (msg) => {
      try {
        if (!this._knownEvaluationsCache.has(msg.data.getHash())) {
          this._knownEvaluationsCache.set(msg.data.getHash(), true)
          // TODO: Check if any blocks are not the current one and reuse if its new
          // this could be rebase
          // this.miningOfficer.stopMining(this._workerPool)
          this.updateLatestAndStore(msg)
            .then((previousBlock) => {
              if (msg.mined === true) {
                this._logger.debug(`latest block ${msg.data.getHeight()} has been updated`)
              } else {
                // this.miningOfficer.rebaseMiner()
                // .then((state) => {
                //   this._logger.info(`latest block ${msg.data.getHeight()} has been updated`)
                // })
                // .catch((err) => {
                //   this._logger.error(`error occurred during updateLatestAndStore(), reason: ${err.message}`)
                // })
              }
              this._blockCache.length = 0
              // if(this._blockCache.length > 0){
              //    const candidates = this._blockCache.reduce((all, block) => {
              //      const blockchains = previousBlock.getBlockchainHeaders().toObject()
              //      const key = block.getBlockchain() + 'List'
              //      const headers = blockchains[key]
              //      const found = headers.reduce((f, header) => {
              //         if(all === false) {
              //           if(block.getHeight() > header.getHeight()){
              //              f = true
              //           }
              //         }
              //         return f
              //      }, false)

              //      if(found === true) {
              //        all.push(block)
              //      }
              //      return all
              //    }, [])
              //    this._blockCache.length = 0
              //    if(candidates.length > 0){
              //      this._blockCache = candidates
              //      const nextBlock = this._blockCache.shift()
              //      this.miningOfficer.newRoveredBlock(rovers, nextBlock, this._blockCache)
              //        .then((pid: number | false) => {
              //            if (pid !== false) {
              //                this._logger.info(`collectBlock handler: sent to miner`)
              //            }
              //        })
              //        .catch(err => {
              //            this._logger.error(`could not send to mining worker, reason: ${errToString(err)}`)
              //            process.exit()
              //        })

              //    }
              // }
            })
            .catch((err) => {
              this._logger.info(errToString(err))
              this._logger.error(`error occurred during updateLatestAndStore(), reason: ${err.message}`)
              process.exit()
            })
        }
      } catch (err) {
        this._logger.error(err)
      }
    })

    // GENERATE BLOCKS - BEGIN

    const BC_PLUGIN = process.env.BC_PLUGIN
    if (BC_PLUGIN) {
      const pluginPath = resolve(join(__dirname, '..', '..', BC_PLUGIN))

      try {
        const plugin = require(pluginPath)
        await plugin.main(this)
      } catch (err) {
        this._logger.error('PLUGIN ERROR', err)
        this._logger.error(err)
      }
    }

    this.pubsub.subscribe('miner.block.new', '<engine>', ({
      unfinishedBlock,
      solution
    }) => {
      return this._processMinedBlock(unfinishedBlock, solution).then((res) => {
        if (res === true) {
          return this._broadcastMinedBlock(unfinishedBlock, solution)
            .then((res) => {
              this._logger.info('broadcasted mined block', res)
            })
            .catch((err) => {
              this._logger.error(`mined block broadcast failed -> ${err.message}`)
            })
        }
      })
        .catch((err) => {
          this._logger.warn(err)
        })
    })

    this._workerPool = new WorkerPool(this._persistence, {
      minerKey: this._minerKey
    })

    const miningOfferOpts = {
      minerKey: this._minerKey,
      rovers: this._knownRovers
    }
    this._miningOfficer = new MiningOfficer(this._pubsub, this._persistence, this._workerPool,
      this._txPendingPool, miningOfferOpts
    )

    this._workerPool.emitter.on('mined', (data) => {
      // this.miningOfficer.stopMining()
      fkill('bcworker', { force: true }).then(() => {
        this._logger.info('workers dismissed')
      })
        .catch((err) => {
          this._logger.debug(err)
        })
      this.miningOfficer._handleWorkerFinishedMessage(data)
    })

    this._workerPool.emitter.on('blockCacheRebase', () => {
      this._logger.info('block cache rebase requested')
      this.persistence.get('bc.block.latest').then((previousBlock) => {
        if (this._blockCache.length > 0 && previousBlock) {
          const candidates = this._blockCache.reduce((all, block) => {
            const blockchains = previousBlock.getBlockchainHeaders().toObject()
            const key = block.getBlockchain() + 'List'
            const headers = blockchains[key]
            const found = headers.reduce((f, header) => {
              if (all === false) {
                if (block.getHeight() > header.getHeight()) {
                  f = true
                }
              }
              return f
            }, false)

            if (found === true) {
              all.push(block)
            }
            return all
          }, [])
          this._blockCache.length = 0
          if (candidates.length > 0) {
            this._blockCache = candidates
            const nextBlock = this._blockCache.shift()
            this.miningOfficer.newRoveredBlock(roverNames, nextBlock, this._blockCache)
              .then((pid: number | false) => {
                if (pid !== false) {
                  this._logger.info(`collectBlock reassigned sent to miner`)
                }
              })
              .catch(err => {
                this._logger.error(`could not send to mining worker, reason: ${errToString(err)}`)
                process.exit()
              })
          }
        }
      })
        .catch((err) => {
          this._logger.debug(err)
        })
    })
  }
  /**
   * Store a block in persistence unless its Genesis Block
   * @returns Promise
   */
  async updateLatestAndStore (msg: Object) {
    const block = msg.data
    let storeChildHeaders = {
      btc: false,
      neo: false,
      lsk: true,
      eth: false,
      wav: false
    }
    if (msg.childHeaders !== undefined) {
      storeChildHeaders = msg.childHeaders
    }
    // override all settings if validation mode is strict
    if (BC_BT_VALIDATION === true) {
      storeChildHeaders = {
        btc: false,
        neo: false,
        lsk: false,
        eth: true,
        wav: false
      }
    }
    this._logger.info('store block: ' + block.getHeight() + ' ' + block.getHash())
    try {
      const previousLatest = await this.persistence.get('bc.block.latest')
      const parent = await this.persistence.get('bc.block.parent')
      const synclock = await this.persistence.get('synclock')

      // check if there is a decision tree cycle required
      if (previousLatest &&
        parent &&
        parent.getHash() !== previousLatest.getPreviousHash() &&
        new BN(block.getTotalDistance()).gt(new BN(previousLatest.getTotalDistance())) &&
        new BN(block.getTimestamp()).gte(new BN(previousLatest.getTimestamp()))) {
        // reset to previousLatestPath
        // behavior must be echoed in multiverse
        await this.persistence.put('bc.block.latest', block)
        await this.persistence.putBlock(block, 0)
        await this.persistence.putChildHeaders(block, storeChildHeaders)
      } else if (previousLatest && previousLatest.getHash() === block.getPreviousHash() &&
        new BN(block.getTimestamp()).gt(new BN(parent.getTimestamp())) === true &&
        validateSequenceDifficulty(previousLatest, block) === true) {
        await this.persistence.put('bc.block.parent', previousLatest)
        await this.persistence.put('bc.block.latest', block)
        await this.persistence.putBlock(block, 0)
        await this.persistence.putChildHeaders(block, storeChildHeaders)
      } else if (previousLatest.getHeight() === 1) {
        await this.persistence.put('bc.block.parent', previousLatest)
        await this.persistence.put('bc.block.latest', block)
        await this.persistence.putBlock(block, 0)
        await this.persistence.putChildHeaders(block, storeChildHeaders)
      } else if (msg.force === true &&
        msg.multiverse !== undefined &&
        msg.multiverse.constructor === Array.constructor &&
        synclock &&
        synclock.getHeight() === 1) {
        const oldest = msg.multiverse[msg.multiverse - 1]
        // get the block before the oldest available block
        const grandparent = await this.persistence.get(`bc.block.${oldest.getHeight() - 1}`)
        if (!grandparent || oldest.getPreviousHash() !== grandparent.getHash()) {
          // this is a new chain branch and we must sync for it
          await this.persistence.put('synclock', oldest)
        }
        await this.persistence.put('bc.block.parent', msg.multiverse[1])
        await this.persistence.put('bc.block.latest', block)
        await this.persistence.putBlock(block, 0)
        await this.persistence.putChildHeaders(block, storeChildHeaders)
        /*
         * Remove this after block 100,000
         */
      } else if (msg.force === true &&
              synclock.getHeight() === 1) {
        await this.persistence.put('synclock', block)
        // here we set it up so that on the next cycle we can compare paths
        await this.persistence.put('bc.block.parent', previousLatest)
        await this.persistence.put('bc.block.latest', block)
        await this.persistence.putBlock(block, 0)
        await this.persistence.putChildHeaders(block, storeChildHeaders)
      } else if (parent.getHash() === block.getPreviousHash()) {
        await this.persistence.put('bc.block.latest', block)
        await this.persistence.put(block, 0)
        await this.persistence.putChildHeaders(block, storeChildHeaders)
      } else {
        this._logger.warn('block ' + block.getHeight() + ' ' + block.getHash() + ' as latest block <- mutates chain to stronger branch')
        await this.persistence.put('bc.block.latest', block)
        await this.persistence.put(block, 0)
        await this.persistence.putChildHeaders(block, storeChildHeaders)
      }

      if (msg.multiverse !== undefined) {
        while (msg.multiverse.length > 0) {
          const b = msg.multiverse.pop()
          // strict local only write of genesis block
          if (b.getHeight() > 1) {
            await this.persistence.putBlock(b, 0)
            await this.persistence.putChildHeaders(b, storeChildHeaders)
          }
        }
        return Promise.resolve(block)
      }

      if (this.miningOfficer._canMine === false) {
        this._logger.info('determining if rovered headers include new child blocks')
        const latestRoveredHeadersKeys: string[] = this.miningOfficer._knownRovers.map(chain => `${chain}.block.latest`)
        const latestBlockHeaders = await this.persistence.getBulk(latestRoveredHeadersKeys)
        latestBlockHeaders.map((r) => {
          if (r && this.miningOfficer._collectedBlocks[r.getBlockchain()] < 1) {
            this.miningOfficer._collectedBlocks[r.getBlockchain()]++
          }
        })
      }
      return Promise.resolve(block)
    } catch (err) {
      this._logger.warn(err)
      this._logger.error(errToString(err))
      this._logger.warn('no previous block found')
      // TODO: also move on the top while getting parent and previous latest
      if (block !== undefined && msg.force === true) {
        await this.persistence.put('bc.block.parent', getGenesisBlock())
        await this.persistence.put('bc.block.latest', block)
        await this.persistence.putBlock(block, 0)
        await this.persistence.putChildHeaders(block, storeChildHeaders)
      } else {
        this._logger.warn('submitted block ' + block.getHeight() + ' ' + block.getHash() + ' will not be persisted')
      }
      if (msg.multiverse !== undefined) {
        // assert the valid state of the entire sequence of each rovered chain
        // DISABLED for BT: const multiverseIsValid = this.miningOfficer.validateRoveredSequences(msg.multiverse)
        while (msg.multiverse.length > 0) {
          const b = msg.multiverse.pop()
          if (b.getHeight() > 1) {
            await this.persistence.putBlock(b, 0)
            await this.persistence.putChildHeaders(b, storeChildHeaders)
          }
        }
        return Promise.resolve(block)
      }
      return Promise.resolve(block)
    }
  }

  /**
   * Get node
   * @return {Node}
   */
  get node (): Node {
    return this._node
  }

  /**
   * Get rawBlock
   * @return {Object}
   */
  get rawBlock (): ? Block {
    return this._rawBlock
  }

  /**
   * Set rawBlock
   * @param block
   */
  set rawBlock (block: Block) {
    this._rawBlock = block
  }

  /**
   * Get persistence
   * @return {Persistence}
   */
  get persistence (): PersistenceRocksDb {
    return this._persistence
  }

  /**
   * Get rovers manager
   * @returns RoverManager
   */
  get rovers (): RoverManager {
    return this._rovers
  }

  /**
   * Get instance of RpcServer
   * @returns RpcServer
   */
  get rpc (): RpcServer {
    return this._rpc
  }

  /**
   * Get instance of Server (Express on steroids)
   * @returns Server
   */
  get server (): Server {
    return this._server
  }

  get miningOfficer (): MiningOfficer {
    return this._miningOfficer
  }

  /**
   * Start Server
   */
  async startNode () {
    this._logger.info('starting P2P node')
    let nodeObject = false
    const now = Math.floor(Date.now() * 0.001)
    try {
      this._logger.info('loading network key')
      const nodeObjectData = await this.persistence.get('bc.dht.id')
      try {
        nodeObject = JSON.parse(nodeObjectData)
      } catch (_) {
        nodeObject = nodeObjectData
      }
    } catch (_) {
      // empty catch for letting nodeObject be created
    }

    let nodeId
    let nodeTimestamp
    if (!nodeObject) {
      this._logger.warn('P2P node data not stored - needs to be created')
      nodeId = crypto.createHash('sha1').update(crypto.randomBytes(32).toString('hex')).digest('hex')
      nodeObject = {
        id: nodeId,
        timestamp: Math.floor(Date.now() * 0.001)
      }
      this._logger.info('asssigned node key <- ' + nodeId)
      await this.persistence.put('bc.dht.id', nodeObject)
    } else {
      nodeId = nodeObject.id
      nodeTimestamp = nodeObject.timestamp
    }
    this._logger.info('network dht creation timestamp ' + nodeObject.timestamp)

    // if the key is more than 1 week old reset it
    if (nodeTimestamp + 604800 < now) {
      this._logger.warn('key needs to be set')
      nodeId = crypto.createHash('sha1').update(crypto.randomBytes(32).toString('hex')).digest('hex')
      this._logger.info('asssigned node ID <- ' + nodeId)
      await this.persistence.put('bc.dht.id', {
        id: nodeId,
        timestamp: Math.floor(Date.now() * 0.001)
      })
    }

    this._emitter.on('peerCount', (count: Number) => {
      if (this._server) {
        this._server._wsBroadcastPeerConnected(count)
      }
    })

    this._emitter.on('peerConnected', ({
      peer
    }) => {
      if (this._server) {
        this._server._wsBroadcastPeerConnected(peer)
      }
    })

    this._emitter.on('peerDisconnected', ({
      peer
    }) => {
      if (this._server) {
        this._server._wsBroadcastPeerDisonnected(peer)
      }
    })
    return this.node.start(nodeId)
  }

  /**
   * Start rovers
   * @param rovers - list (string; comma-delimited) of rover names to start
   */
  async startRovers (rovers: string[]) {
    this._logger.info(`starting rovers '${rovers.join(',')}'`)

    const needsResyncData = await this.persistence.getDecisivePeriodOfCrossChainBlocksStatus()
    for (const roverName of rovers) {
      if (roverName) {
        this._rovers.startRover(roverName)

        if (!BC_PREVENT_INITAL_SYNC && needsResyncData[roverName]) {
          this._logger.info(`${roverName} rover needs resync`)
          this._rovers.messageRover(roverName, 'needs_resync', needsResyncData[roverName])
        }
      }
    }

    this.workerPool.allRise().then(() => {
      this._emitter.on('collectBlock', ({
        block
      }) => {
        // Persist block if needed
        if (PERSIST_ROVER_DATA === true) {
          this._writeRoverData(block)
        }

        process.nextTick(() => {
          this.miningOfficer.newRoveredBlock(rovers, block, this._blockCache)
            .then((pid: number | false) => {
              if (pid !== false) {
                debug(`collectBlock handler: sent to miner`)
              }
            })
            .catch(err => {
              this._logger.error(`could not send to mining worker, reason: ${errToString(err)}`)
              process.exit()
            })
        })
      })
      this._logger.info('worker pool initialized')
    })
      .catch((err) => {
        this._logger.error(err)
        this._logger.error('critical error required application close')
        process.exit(3)
      })
  }

  async integrityCheck () {
    try {
      const firstBlock = await this.persistence.get('bc.block.1')
      if (!firstBlock) {
        throw new Error('Fallback to catch to reset first block and sync')
      }
      this._logger.info('chain integrity check running')
      const limit = await this.persistence.stepFrom('bc.block', 1)
      this._logger.info('chain integrity: ' + limit)
      await this.persistence.flushFrom('bc.block', limit)
      return Promise.resolve(limit)
    } catch (err) {
      this._logger.error(err)
      this._logger.warn('unable to use default for integrity check')
      try {
        await this.persistence.put('bc.block.1', getGenesisBlock)
        await this.persistence.flushFrom('bc.block', 1)
      } catch (err) {
        this._logger.error(err)
      }
      return Promise.resolve(1)
    }
  }

  /**
   * Takes a range of blocks and validates them against within the contents of a parent and child
   * TODO: Move this to a better location
   * @param blocks BcBlock[]
   */
  async syncSetBlocksInline (blocks: BcBlock[], blockKey: ? string): Promise < Error | bool[] > { // TODO blockKey never used
    let valid = true
    if (blocks.length < 100) {
      valid = await this.multiverse.validateBlockSequenceInline(blocks)
    }
    if (valid === false) {
      return Promise.reject(new Error('invalid sequence of blocks')) // Enabled after target
    }
    let tasks = []
    if (blockKey === undefined) {
      tasks = blocks.map((item) => this.persistence.putBlock(item, 0))
    } else {
      tasks = blocks.map((item) => this.persistence.put(blockKey + '.bc.block.' + item.getHeight(), item))
    }
    await Promise.all(tasks)
    return Promise.resolve(tasks.length)
  }

  async stepSyncHandler (msg: { connection: Object, data: { low: BcBlock, high: BcBlock }}) {
    let cancelSync = false
    const now = Math.floor(Date.now() * 0.001)
    const { connection, data } = msg

    // sync is complete emit event
    if (data.low.getHeight() < 3) {
      this._emitter.emit('synccomplete', true)
      this._stepSyncTimestamps.length = 0
      await this.persistence.put('synclock', getGenesisBlock())
      return
    }

    let previousTimestamp = now
    if (this._stepSyncTimestamps.length > 0) {
      previousTimestamp = this._stepSyncTimestamps[this._stepSyncTimestamps.length - 1]
    }

    this._logger.info('sync request returned from peer in ' + (now - previousTimestamp) + ' seconds')
    await this.persistence.put('synclock', data.low)

    const high = max(3, parseInt(data.low.getHeight(), 10))
    const low = max(2, high - 500)
    const getBlockListMessage = {
      connection,
      data: {
        low: low,
        high: high
      }
    }
    if (cancelSync === false) {
      this._emitter.emit('getblocklist', getBlockListMessage)
    }
  }
  /**
   * New block range received from peer handler
   * @param conn Connection the block was received from
   * @param newBlock Block itself
   */
  blockRangeFromPeer (
    conn: Object,
    blocks: BcBlock[]
  ): void {
    async () => {
      const peerBlocksSorted = blocks.sort((a, b) => {
        if (parseInt(a.getHeight(), 10) > parseInt(b.getHeight(), 10)) {
          return -1
        }
        if (parseInt(a.getHeight(), 10) < parseInt(b.getHeight(), 10)) {
          return 1
        }
        return 0
      })

      this._logger.info(`peer blocks low: ${peerBlocksSorted[0]} high: ${peerBlocksSorted[peerBlocksSorted.length - 1]}`)
      const newBlocksRange = await this._engine.persistence.getBlocksByRangeCached(parseInt(peerBlocksSorted[0].getHeight(), 10),
        parseInt(peerBlocksSorted[peerBlocksSorted.length - 1]))

      this._logger.info(`${blocks.length} blocks sent from peer`)
      this._logger.info(`${newBlocksRange.length} blocks from local`)
      return Promise.resolve(true)
    }
  }

  /**
   * New block received from peer handler
   * @param conn Connection the block was received from
   * @param newBlock Block itself
   */
  blockFromPeer (
    conn: Object,
    newBlock: BcBlock,
    options: { ipd: string, iph: string, fullBlock: bool, sendOnFail: bool } = { ipd: 'pending', iph: 'pending', fullBlock: false, sendOnFail: true }
  ): void {
    (async () => {
      this._logger.info(options)
      const { fullBlock, ipd, iph } = options
      this._logger.info(`block recieved from peer IPH: ${iph} IPD: ${ipd}`)
      let boundariesToFetchPromise = false
      if (BC_FETCH_MISSING_BLOCKS) {
        this._logger.info(`getting missing blocks enabled ${BC_FETCH_MISSING_BLOCKS}`)
        const headers = newBlock.getBlockchainHeaders()
        boundariesToFetchPromise = this.persistence.getBlockBoundariesToFetch(headers)
      }

      // if there are boundaries load them
      const boundaries = boundariesToFetchPromise ? await boundariesToFetchPromise() : false

      if (is(Array, boundaries)) {
        // send fetch_block messages to rovers
        boundaries.forEach(([chain, [previousLatest: Block, currentLatest: Block]]) => {
          this.rovers.messageRover(chain, 'fetch_block', { previousLatest, currentLatest })
        })
      }

      const cache = (fullBlock) ? this._knownFullBlocksCache : this._knownBlocksCache
      this._logger.info(`following boundaries newBlock: ${newBlock.getHeight()}:${newBlock.getHash()}`)
      if (newBlock && !cache.get(newBlock.getHash())) {
        const isValid = await this.persistence.isValidBlockCached(newBlock, { fullBlock })
        if (!isValid) {
          this._logger.info(`Block ${newBlock.getHash()} is not valid`)
          return
        }
        // Add block to LRU cache to avoid processing the same block twice
        this._logger.info(`Adding received ${fullBlock ? 'full ' : ''}block into cache of known blocks - ${newBlock.getHash()}`)
        cache.set(newBlock.getHash(), true)
        this._logger.info(`received new ${fullBlock ? 'full ' : ''}block from peer, height ${newBlock.getHeight()}`)
        const latestBlock = await this.persistence.get('bc.block.latest')
        if (fullBlock) {
          this._logger.info('fullBlock to be expanded')
          if (!latestBlock) {
            this._logger.warn(`blockFromPeer() could not find latest BC block - cannot validate transactions`)
            return
          }
          this._logger.info(`evaluating txs from block ${newBlock.getHeight()}:${newBlock.getHash()}`)
          const validationResult = await this._txHandler.validateTxs(newBlock.getTxsList(), newBlock.getHeight(), latestBlock.getHeight())
          if (validationResult !== true) {
            this._logger.info(`Full block ${newBlock.getHash()} has invalid txs: ${validationResult} --> not a candidate for a new best block`)
          }
          this._logger.info(`passing block to multiverse.AddBlock ${newBlock.getHeight()} : ${newBlock.getHash()} iph: ${iph} ipd: ${ipd}`)
          const { stored, needsResync } = await this.multiverse.addBlock(newBlock, 'peer')
          this._logger.info(`stored: ${stored} ${newBlock.getHeight()}`)
          this._logger.info(`new ${fullBlock ? 'full ' : ''}block ${stored ? 'NOT ' : ''}stored ${newBlock.getHeight()}`)
          if (stored) {
            const txs = newBlock.getTxsList()
            this._logger.info(`Mark ${txs.length} txs from newBlock: ${newBlock.getHeight()} as mined`)
            await this._txPendingPool.markTxsAsMined(txs, 'bc')
            await this._unsettledTxManager.watchCrossChainTx(newBlock)
            await this._unsettledTxManager.markTxAsSettledViaNewBlock(newBlock)

            // update coinbase tx grant
            let mintedNrgTotal = await this.persistence.getNrgMintedSoFar()
            if (!mintedNrgTotal) {
              mintedNrgTotal = 0
            }
            const coinbaseTx = txs[0]
            const minerRewardBN = internalToBN(coinbaseTx.getOutputsList()[0].getValue(), BOSON)

            const blockTxs = txs.slice(1)
            const txFeesBN = blockTxs.map(tx => calcTxFee(tx)).reduce((fee, sum) => sum.add(fee), new BN(0))
            const mintedNrg = parseInt(internalToHuman(minerRewardBN.sub(txFeesBN), NRG))
            this._logger.info(`Mint ${mintedNrg} NRG in block height: ${newBlock.getHeight()}, hash: ${newBlock.getHash()}`)
            await this.persistence.setNrgMintedSoFar(mintedNrg + mintedNrgTotal)
          }
          this._logger.info(`blockFromPeer() iph: ${iph} ipd: ${ipd}`)
          // TODO: Dibsaled if (needsResync && iph === 'complete' && ipd === 'complete') {
          if (needsResync && iph === 'complete' && ipd === 'complete') {
            this._logger.info('requesting block list message')
            const diff = new BN(parseInt(newBlock.getHeight(), 10)).sub(new BN(parseInt(latestBlock.getHeight(), 10)).sub(new BN(4))).toNumber()
            const high = parseInt(newBlock.getHeight(), 10)
            const low = new BN(parseInt(newBlock.getHeight(), 10)).sub(new BN(diff)).toNumber()
            this._logger.info(`requesting GET_BLOCKS from peer low: ${low} high: ${high} diff: ${diff}`)
            const payload = encodeTypeAndData(MESSAGES.GET_BLOCKS, [low, high])
            const result = await this._node.qsend(conn, payload)
            if (result.success === true) {
              this._logger.info('successful update sent to peer')
            }
          } else if (needsResync) {
            this._logger.info(`ignored resync from multiverse IPH: ${iph} IPD: ${ipd}`)
          }
        } else {
          // get a full block
          this._logger.info('no full block found')
          const { stored, needsResync } = await this.multiverse.addBlock(newBlock)
          const request = { dimension: 'hash', id: newBlock.getHash(), connection: conn }
          this._emitter.emit('getTxs', request)
          this._logger.info(`new ${fullBlock ? 'full ' : ''}block ${stored ? 'NOT ' : ''}stored ${newBlock.getHeight()}`)
          // make sure IPH and IPD are complete before asking for sets to catch up
          if (needsResync && iph === 'complete' && ipd === 'complete') {
            if (latestBlock !== null) {
              const diff = new BN(parseInt(newBlock.getHeight(), 10)).sub(new BN(parseInt(latestBlock.getHeight(), 10)).sub(new BN(1))).toNumber()
              const high = parseInt(newBlock.getHeight(), 10)
              const low = new BN(parseInt(newBlock.getHeight(), 10)).sub(new BN(diff)).toNumber()
              this._logger.info(`requesting GET_BLOCKS from peer low: ${low} high: ${high} diff: ${diff}`)
              const payload = encodeTypeAndData(MESSAGES.GET_BLOCKS, [low, high])
              const result = await this._node.qsend(conn, payload)
              if (result.success === true) {
                this._logger.info('successful update sent to peer')
              }
              this._txHandler.validateTxs(newBlock.getTxsList(), newBlock.getHeight(), latestBlock.getHeight()).then(validationResult => {
                if (validationResult !== true) {
                  this._logger.info(`Full block ${newBlock.getHash()} has invalid txs: ${validationResult} --> not a candidate for a new best block`)
                }
                debug(`passing block to multiverse.AddBlock ${newBlock.getHeight()} : ${newBlock.getHash()} iph: ${iph} ipd: ${ipd}`)
                this.multiverse.addBlock(newBlock)
                  .then(async ({ stored, needsResync }) => {
                    this._logger.info(`new ${fullBlock ? 'full ' : ''}block ${stored ? 'NOT ' : ''}stored ${newBlock.getHeight()}`)

                    if (stored) {
                      const txs = newBlock.getTxsList()
                      this._logger.info(`Mark ${txs.length} txs from newBlock: ${newBlock.getHeight()} as mined`)
                      await this._txPendingPool.markTxsAsMined(txs, 'bc')
                      await this._unsettledTxManager.watchCrossChainTx(newBlock)
                      await this._unsettledTxManager.markTxAsSettledViaNewBlock(newBlock)
                      // update coinbase tx grant
                      let mintedNrgTotal = await this.persistence.getNrgMintedSoFar()
                      if (!mintedNrgTotal) {
                        mintedNrgTotal = 0
                      }
                      const coinbaseTx = txs[0]
                      const minerRewardBN = internalToBN(coinbaseTx.getOutputsList()[0].getValue(), BOSON)

                      const blockTxs = txs.slice(1)
                      const txFeesBN = blockTxs.map(tx => calcTxFee(tx)).reduce((fee, sum) => sum.add(fee), new BN(0))
                      const mintedNrg = parseInt(internalToHuman(minerRewardBN.sub(txFeesBN), NRG))
                      this._logger.info(`Mint ${mintedNrg} NRG in block height: ${newBlock.getHeightz()}, hash: ${newBlock.getHash()}`)
                      await this.persistence.setNrgMintedSoFar(mintedNrg + mintedNrgTotal)
                    }

                    debug(`blockFromPeer() iph: ${iph} ipd: ${ipd}`)
                    // TODO: Dibsaled if (needsResync && iph === 'complete' && ipd === 'complete') {
                    if (needsResync && iph === 'complete' && ipd === 'complete') {
                      const getBlockListMessage = {
                        data: {
                          high: newBlock.getHeight(),
                          low: new BN(latestBlock.getHeight()).sub(new BN(12)).toNumber()
                        },
                        connection: conn
                      }
                      this._emitter.emit('getblocklist', getBlockListMessage)
                    } else if (needsResync) {
                      debug(`ignored resync from multiverse IPH: ${iph} IPD: ${ipd}`)
                    }
                  })
                  .catch((err) => {
                    this._logger.error(err)
                    throw new Error(err)
                  })
              })
                .catch((err) => {
                  this._logger.error(err)
                  throw new Error(err)
                })
            }
          } else {
            // get a full block
            const request = { dimension: 'hash', id: newBlock.getHash(), connection: conn }
            this._emitter.emit('getTxs', request)
            this.multiverse.addBlock(newBlock)
              .then(({ stored, needsResync }) => {
                this._logger.info(`new ${fullBlock ? 'full ' : ''}block ${stored ? 'NOT ' : ''}stored ${newBlock.getHeight()}`)
                // make sure IPH and IPD are complete before asking for sets to catch up
                if (needsResync && iph === 'complete' && ipd === 'complete') {
                  this.persistence.get('bc.block.latest').then((latestBlock) => {
                    if (latestBlock !== null) {
                      const getBlockListMessage = {
                        data: {
                          high: newBlock.getHeight(),
                          low: new BN(latestBlock.getHeight()).sub(new BN(12)).toNumber()
                        },
                        connection: conn
                      }
                      this._emitter.emit('getblocklist', getBlockListMessage)
                    } else {
                      this._logger.error(new Error('critical error: unable to get bc.block.latest <- all super collider nodes will be vulnerable'))
                    }
                  }).catch((err) => {
                    this._logger.error(err)
                  })
                }
              })
              .catch((err) => {
                this._logger.error(err)
                throw new Error(err)
              })
          }
        }
      } else {
        this._logger.info(`newBlock already in cache ${newBlock.getHash()}`)
      }
    })().catch(err => {
      this._logger.error(err)
    })
  }

  txFromPeer (conn: Object, newTx: Transaction): void {
    this._txHandler.isValidTx(newTx).then(isValid => {
      if (isValid) {
        // Try to add to pending pool
        this._txPendingPool.tryAddingNewTx(newTx, 'bc').then(_ => {
          // Relay transaction to peers
          this._emitter.emit('announceTx', {
            data: newTx,
            connection: conn
          })
          // For each orphan transaction that uses this one as one of its inputs, run all these steps (including this one) recursively on that orphan

          this._logger.debug(`TX: ${txHash(newTx)} is valid - adding to pool`)
        })
      } else {
        this._logger.info(`TX: ${txHash(newTx)} is invalid - not accepting to the pending TX pool`)
      }
    })
  }

  getMultiverseHandler (conn: Object, newBlocks: BcBlock[]): Promise <boolean> {
    // TODO should stop mining
    // get the lowest of the current multiverse
    try {
      // REPLACE this.miningOfficer.stopMining(this._workerPool)
      this._logger.info('end mining')
      // FIXME this prevents incoming multiverse from peer to be ever handled
      return Promise.resolve(true)
    } catch (e) {
      this._logger.error(e)
    }

    if (newBlocks === undefined || newBlocks.length < 7) {
      this._logger.warn('incomplete multiverse proof')
      return Promise.resolve(true)
    }

    const sorted = sortBlocks(newBlocks)
    const highestReceivedBlock = sorted[0]
    const highestBlock = this.multiverse.getHighestBlock()

    this._logger.info('comparable blocks: ' + sorted.length)
    this._logger.info(highestReceivedBlock.getHash() + ' height: ' + highestReceivedBlock.getHeight() + ' comparing with ' + highestBlock.getHash() + ' height: ' + highestBlock.getHeight())
    let receivedSameOrBetterMultiversePart = false
    // means the newBlock is the newest best highest block
    if (highestBlock && highestBlock.getHash() === highestReceivedBlock.getHash()) {
      receivedSameOrBetterMultiversePart = true
    } else if (highestBlock && sorted && sorted.length > 0) {
      // conanaOut
      receivedSameOrBetterMultiversePart = new BN(highestReceivedBlock.getTotalDistance()).gt(new BN(highestBlock.getTotalDistance()))
      receivedSameOrBetterMultiversePart || this._logger.info('purposed new block has lower total difficulty than current multiverse height')
    } else if (sorted.length < 6) { // XXX explain
      receivedSameOrBetterMultiversePart = true
    }

    if (receivedSameOrBetterMultiversePart === true) {
      // overwrite current multiverse
      const hasBlock = this.multiverse.hasBlock(highestReceivedBlock)
      this._logger.info(highestReceivedBlock.getHash() + ' approved --> assigning as current multiverse')
      this.multiverse.purge()
      this.multiverse.blocks = sorted
      this._logger.info('multiverse has been assigned')

      return this.syncSetBlocksInline(sorted)
        .then((blocksStoredResults) => {
          return this.persistence.put('bc.depth', highestReceivedBlock.getHeight())
            .then(() => {
              // if the block is already in the multiverse dont conduct a full sync
              if (hasBlock === false) {
                this._logger.info('legacy multiverse did not include current block')

                // determine if a sync is already in progress
                return this.multiverse.isSyncLockActive().then((lock) => {
                  if (lock === false) {
                    this._logger.info('lock is set to false')
                    return this.persistence.put('synclock', this.multiverse.getHighestBlock())
                      .then(() => {
                        this._logger.info('synclock was set to ' + this.multiverse.getHighestBlock())
                        this.pubsub.publish('update.block.latest', {
                          key: 'bc.block.latest',
                          data: highestReceivedBlock,
                          force: true,
                          multiverse: this.multiverse.blocks,
                          childHeaders: {
                            btc: true,
                            eth: true,
                            neo: true,
                            lsk: true,
                            wav: true
                          }
                        })
                        this.node.broadcastNewBlock(highestReceivedBlock, conn)
                        this._logger.debug('sync unlocked')
                        const lowestBlock = this.multiverse.getLowestBlock()
                        // dont have to sync
                        if (!lowestBlock || lowestBlock.getHeight() - 1 < 2) {
                          return Promise.resolve(true)
                        }

                        this._emitter.emit('getblocklist', {
                          data: {
                            low: max(2, highestReceivedBlock.getHeight() - 500),
                            high: max(3, highestReceivedBlock.getHeight())
                          },
                          connection: conn
                        })

                        return Promise.resolve(true)
                      })
                      .catch((e) => {
                        this._logger.error(e)
                        return this.persistence.put('synclock', getGenesisBlock()).then(() => {
                          this._logger.info('sync reset')
                          return Promise.resolve(true)
                        })
                          .catch((e) => {
                            this._logger.error(e)
                            return Promise.resolve(true)
                          })
                      })
                  } else {
                    this.pubsub.publish('update.block.latest', {
                      key: 'bc.block.latest',
                      data: highestReceivedBlock,
                      force: true,
                      multiverse: this.multiverse.blocks // TODO not used in handler
                    })
                    this.node.broadcastNewBlock(highestReceivedBlock)
                    return Promise.resolve(true)
                  }
                })
                  .catch((e) => {
                    this._logger.error(e)
                    return Promise.reject(e)
                  })
              } else {
                return this.persistence.put('synclock', getGenesisBlock()).then(() => {
                  this._logger.info('sync reset')
                  return Promise.resolve(true)
                })
              }
              // assign where the last sync began
            })
            .catch(e => {
              this._logger.error(errToString(e))
              return this.persistence.put('synclock', getGenesisBlock()).then(() => {
                this._logger.info('sync reset')
                return Promise.resolve(true)
              })
                .catch((e) => {
                  this._logger.error(e)
                  return Promise.resolve(true)
                })
            })
        })

        .catch((e) => {
          this._logger.error(e)
          return Promise.resolve(true)
        })
    } else {
      this._logger.info('resync conditions failed')
      return this.persistence.put('synclock', getGenesisBlock()).then(() => {
        this._logger.info('sync reset')
        return Promise.resolve(true)
      })
        .catch((e) => {
          this._logger.error(e)
          return Promise.resolve(true)
        })
    }
  }


  async createCrossChainTakerTx (
    takerWantsAddress: string, takerSendsAddress: string,
    makerTxHash: string, makerTxOutputIndex: number,
    takerBCAddress: string, takerBCPrivateKeyHex: string,
    collateralizedNrg: string, additionalTxFee: string
  ): Promise<{ status: number, txHash?: string, error?: Error}> {
    this._logger.info(`Trying to create createCrossChainTakerTx: ${arguments}`)

    try {
      const txTemplate = await this.dexLib.placeTakerOrder(
        takerWantsAddress, takerSendsAddress,
        makerTxHash, makerTxOutputIndex,
        takerBCAddress, takerBCPrivateKeyHex,
        collateralizedNrg, additionalTxFee,
        this._minerKey
      )

      return await this.sendTx(txTemplate);

    } catch (e) {
      this._logger.error(e)
      return { status: RpcTransactionResponseStatus.FAILURE, error: e }
    }
  }

  async createCrossChainTakerManyTx (
    orders:[{takerWantsAddress: string, takerSendsAddress: string,
    makerTxHash: string, makerTxOutputIndex: number,collateralizedNrg: string}],
    takerBCAddress: string, takerBCPrivateKeyHex: string,
    additionalTxFee: string
  ): Promise<{ status: number, txHash?: string, error?: Error}> {
    this._logger.info(`Trying to create createCrossChainTakerTx: ${arguments}`)

    try {
      const txTemplate = await this.dexLib.placeTakerOrders(
        orders,
        takerBCAddress, takerBCPrivateKeyHex,
        additionalTxFee,
        this._minerKey
      )

      return await this.sendTx(txTemplate);

    } catch (e) {
      this._logger.error(e)
      return { status: RpcTransactionResponseStatus.FAILURE, error: e }
    }
  }

  async createCrossChainMakerTx (
    shift: string, deposit: string, settle: string,
    payWithChainId: string, wantChainId: string, receiveAddress: string, makerWantsUnit: string, makerPaysUnit: string,
    makerBCAddress: string, makerBCPrivateKeyHex: string,
    collateralizedNrg: string, nrgUnit: string, additionalTxFee: string
  ): Promise<{ status: number, txHash?: string, error?: Error}> {
    this._logger.info(`Trying to create createCrossChainMakerTx: ${arguments}`)

    try {
      const txTemplate = await this.dexLib.placeMakerOrder(
        shift, deposit, settle,
        payWithChainId, wantChainId, receiveAddress, makerWantsUnit, makerPaysUnit,
        makerBCAddress, makerBCPrivateKeyHex,
        collateralizedNrg, nrgUnit,
        additionalTxFee,
        this._minerKey
      )
      return await this.sendTx(txTemplate)

<<<<<<< HEAD
=======
      return new Promise((resolve, reject) => {
        this._txHandler.isValidTx(txTemplate).then(isValid => {
          if (isValid) {
            // Try to add to pending pool
            this._logger.info(`adding crosschain maker tx to the pending pool: ${txTemplate.getHash()}`)
            this._txPendingPool.tryAddingNewTx(txTemplate, 'bc').then(_ => {
              // Relay transaction to peers
              this._emitter.emit('announceTx', {
                data: txTemplate
              })

              this._logger.debug(`TX: ${txHash(txTemplate)} is valid - adding to pool`)
              return resolve({ status: RpcTransactionResponseStatus.SUCCESS, txHash: txTemplate.getHash() })
            })
          } else {
            this._logger.info(`TX: ${txHash(txTemplate)} is invalid - not accepting to the pending TX pool`)
            return resolve({ status: RpcTransactionResponseStatus.FAILURE, error: new Error('invalid tx') })
          }
        })
      })
>>>>>>> 6718e8e3
    } catch (e) {
      this._logger.error(e)
      return { status: RpcTransactionResponseStatus.FAILURE, error: e }
    }
  }

  //helper to send Tx once the Transaction details have been filled
  async sendTx(txTemplate: Transaction) : Promise<{ status: number, txHash?: string, error?: Error}> {
    return new Promise((resolve, reject) => {
      this._txHandler.isValidTx(txTemplate).then(isValid => {
        if (isValid) {
          // Try to add to pending pool
          this._logger.info(`adding crosschain maker tx to the pending pool: ${txTemplate.getHash()}`)
          this._txPendingPool.tryAddingNewTx(txTemplate, 'bc').then(_ => {
            // Relay transaction to peers
            this._emitter.emit('announceTx', {
              data: txTemplate
            })

            this._logger.debug(`TX: ${txHash(txTemplate)} is valid - adding to pool`)
            return resolve({ status: RpcTransactionResponseStatus.SUCCESS, txHash: txTemplate.getHash() })
          })
        } else {
          this._logger.info(`TX: ${txHash(txTemplate)} is invalid - not accepting to the pending TX pool`)
          return resolve({ status: RpcTransactionResponseStatus.FAILURE, error: new Error("invalid tx") })
        }
      })
    })
  }

  async createTx (newTx: RpcTransaction) : Promise<{ status: number, txHash?: string, error?: Error}> {
    const obj = newTx.toObject()
    this._logger.info(`Trying to create TX: ${JSON.stringify(obj)}`)
    const latestBlock = await this.persistence.get('bc.block.latest')

    let balanceData
    try {
      balanceData = await this._wallet.getBalanceData(newTx.getFromAddr().toLowerCase())
    } catch (e) {
      const msg = `Could not find balance for given from address: ${newTx.getFromAddr()}, ${e}`
      this._logger.warn(msg)
      throw new Error(msg)
    }

    this._logger.info(`NRG managed by address confirmed: ${balanceData.confirmedUnspentOutPoints.length} unconfirmed: ${balanceData.unconfirmedUnspentOutPoints.length}`)

    const transferAmountBN = humanToBN(newTx.getAmount(), NRG)
    const txFee = newTx.getTxFee()
    let txFeeBN = new BN(0)
    if (txFee !== 0) {
      txFeeBN = humanToBN(newTx.getTxFee(), NRG)
    }
    this._logger.info(`has: ${internalToHuman(balanceData.confirmed, NRG)}, transfer: ${internalToHuman(transferAmountBN, NRG)}, fee: ${internalToHuman(txFeeBN, NRG)}`)
    if ((transferAmountBN.add(txFeeBN)).gt(balanceData.confirmed)) {
      this._logger.error(`${newTx.getFromAddr()} not enough balance, has: ${internalToHuman(balanceData.confirmed, NRG)}, transfer: ${internalToHuman(transferAmountBN, NRG)}, fee: ${internalToHuman(txFeeBN.toBuffer(), NRG)}`)
      throw new Error(`${newTx.getFromAddr()} not enough balance`)
    }

    const newOutputToReceiver = new TransactionOutput()
    const outputLockScript = ScriptTemplates.createNRGOutputLockScript(newTx.getToAddr())

    newOutputToReceiver.setValue(new Uint8Array(transferAmountBN.toBuffer()))
    newOutputToReceiver.setUnit(new Uint8Array(new BN(1).toBuffer()))
    newOutputToReceiver.setScriptLength(outputLockScript.length)
    newOutputToReceiver.setOutputScript(new Uint8Array(Buffer.from(outputLockScript, 'ascii')))

    const txTemplate = new Transaction()
    const txTemplateOutputs = [newOutputToReceiver]
    txTemplate.setNonce('0')
    txTemplate.setNoutCount(1)

    let leftChangeOutput = null
    let amountAdded = new BN(0)
    const spentOutPoints = []
    for (let outPoint of balanceData.confirmedUnspentOutPoints) {
      spentOutPoints.push(outPoint)

      const unspentChunkValue = internalToBN(outPoint.getValue(), BOSON)
      amountAdded = amountAdded.add(unspentChunkValue)

      if (amountAdded.gt(transferAmountBN.add(txFeeBN)) === true && txTemplate.getOverline() === '') {
        const changeBN = amountAdded.sub(transferAmountBN).sub(txFeeBN)
        leftChangeOutput = new TransactionOutput()
        const outputLockScript = [
          'OP_BLAKE2BL',
          blake2bl(blake2bl(newTx.getFromAddr().toLowerCase())),
          'OP_EQUALVERIFY',
          'OP_CHECKSIGVERIFY'
        ].join(' ')
        leftChangeOutput.setValue(new Uint8Array(changeBN.toBuffer()))
        leftChangeOutput.setUnit(new Uint8Array(new BN(1).toBuffer()))
        leftChangeOutput.setScriptLength(outputLockScript.length)
        leftChangeOutput.setOutputScript(new Uint8Array(Buffer.from(outputLockScript, 'ascii')))

        break
      }
    }
    if (leftChangeOutput) {
      txTemplateOutputs.push(leftChangeOutput)
    }
    txTemplate.setOutputsList(txTemplateOutputs)
    txTemplate.setNoutCount(txTemplateOutputs.length)

    const txTemplateInputs = spentOutPoints.map((outPoint) => {
      // txInputSignature requires txTemplate sets the outputs first
      const signature = txInputSignature(outPoint, txTemplate, Buffer.from(newTx.getPrivateKeyHex(), 'hex'))
      const pubKey = secp256k1.publicKeyCreate(Buffer.from(newTx.getPrivateKeyHex(), 'hex'), true)
      const input = new TransactionInput()
      input.setOutPoint(outPoint)
      const inputUnlockScript = [
        signature.toString('hex'),
        pubKey.toString('hex'),
        blake2bl(newTx.getFromAddr())
      ].join(' ')

      input.setScriptLength(inputUnlockScript.length)
      input.setInputScript(new Uint8Array(Buffer.from(inputUnlockScript, 'ascii')))
      return input
    })
    txTemplate.setInputsList(txTemplateInputs)
    txTemplate.setNinCount(txTemplateInputs.length)

    txTemplate.setVersion(1)
    txTemplate.setNonce(`${Math.abs(Random.engines.nativeMath())}${this._minerKey}`) // rnd + minerKey
    txTemplate.setLockTime(latestBlock.getHeight() + 1)

    const txTemplateHash = txHash(txTemplate)
    txTemplate.setHash(txTemplateHash)

    this._logger.debug(JSON.stringify(txTemplate.toObject()))

    const isValid = await this._txHandler.isValidTx(txTemplate)
    if (isValid) {
      const wasAdded = await this._txPendingPool.tryAddingNewTx(txTemplate, 'bc')
      if (wasAdded) {
        this._emitter.emit('announceTx', {
          data: txTemplate
        })
        return { status: RpcTransactionResponseStatus.SUCCESS, txHash: txTemplateHash }
      } else {
        return { status: RpcTransactionResponseStatus.FAILURE, error: new Error('failed to add to tx pool') }
      }
    } else {
      return { status: RpcTransactionResponseStatus.FAILURE, error: new Error('invalid tx') }
    }
  }

  /**
   * Start Server
   *
   * @param opts Options to start server with
   */
  startServer (opts: { rpc: boolean, ui: boolean, ws: boolean, rpcSecureCookie: ?string }) {
    this.server.run(opts)
  }

  requestExit () {
    ts.stop()
    this.miningOfficer.stop()
    return this._rovers.killRovers()
  }

  _writeRoverData (newBlock: BcBlock) {
    const dataPath = ensureDebugPath(`bc/rover-block-data.csv`)
    const rawData = JSON.stringify(newBlock)
    writeFileSync(dataPath, `${rawData}\r\n`, {
      encoding: 'utf8',
      flag: 'a'
    })
  }

  /**
   * Broadcast new block
   *
   * - peers
   * - pubsub
   * - ws
   *
   * This function is called by this._processMinedBlock()
   * @param newBlock
   * @param solution
   * @returns {Promise<boolean>}
   * @private
   */
  _broadcastMinedBlock (newBlock: BcBlock, solution: Object): Promise < boolean > {
    if (!newBlock) {
      return Promise.reject(new Error('cannot broadcast empty block'))
    }

    try {
      const newBlockObj = {
        ...newBlock.toObject(),
        iterations: solution.iterations,
        timeDiff: solution.timeDiff
      }
      this.pubsub.publish('block.mined', {
        type: 'block.mined',
        data: newBlockObj
      })
      this._logger.info('broadcasting block challenge ' + newBlock.getHeight() + ' -> considered next block in current multiverse')
      this.node.broadcastNewBlock(newBlock)
      this._persistence.putBlock(newBlock, 0)
      // NOTE: Do we really need nested try-catch ?
    } catch (err) {
      return Promise.reject(err)
    }

    return Promise.resolve(true)
  }

  /**
   * Deals with unfinished block after the solution is found
   *
   * @param newBlock
   * @param solution
   * @returns {Promise<boolean>} Promise indicating if the block was successfully processed
   * @private
   */
  _processMinedBlock (newBlock: BcBlock, solution: Object): Promise < bool > {
    // TODO: reenable this._logger.info(`Mined new block: ${JSON.stringify(newBlockObj, null, 2)}`)
    // Trying to process null/undefined block
    if (newBlock === null || newBlock === undefined) {
      this._logger.warn('Failed to process work provided by miner')
      return Promise.resolve(false)
    }

    // Prevent submitting mined block twice
    if (this._knownBlocksCache.has(newBlock.getHash())) {
      this._logger.warn('received duplicate new block ' + newBlock.getHeight() + ' (' + newBlock.getHash() + ')')
      try {
        // REPLACE this.miningOfficer.stopMining(this._workerPool)
        this._logger.info('end mining')
        return Promise.resolve(true)
      } catch (e) {
        this._logger.warn('unable to stop miner')
        this._logger.error(e)
        return Promise.resolve(false)
      }
    }

    this._knownBlocksCache.set(newBlock.getHash(), true)
    this._logger.info('submitting mined block to current multiverse')

    return this.multiverse.addBlock(newBlock)
      .then(({ stored, needsResync }) => {
        // TODO handler needsResync?
        this._logger.info(`new mined block ${stored ? 'NOT ' : ''}stored ${newBlock.getHeight()}`)
        return this._txPendingPool.markTxsAsMined(newBlock.getTxsList(), 'bc').then(_ => {
          return Promise.resolve(true)
        })
      })
      .catch((err) => {
        this._logger.error(err)
        throw new Error(err)
      })

    // return this.multiverse.addNextBlock(newBlock)
    //  .then((isNextBlock) => {
    //    // $FlowFixMe
    //    // if (isNextBlock) {
    //    // TODO: this will break now that _blocks is not used in multiverse
    //    // if (this.multiverse.getHighestBlock() !== undefined &&
    //    //    this.multiverse.validateBlockSequenceInline([this.multiverse.getHighestBlock(), newBlock]) === true) {
    //    if (isNextBlock === true || BC_BT_VALIDATION === true) {
    //      let options: {
    //        key: string,
    //        data: BcBlock,
    //        mined: bool,
    //        force?: bool
    //      } = {
    //        key: 'bc.block.latest',
    //        data: newBlock,
    //        mined: true
    //      }

    //      if (BC_BT_VALIDATION === true && new BN(newBlock.getHeight()).lt(new BN(533225)) === true) {
    //        options.force = true
    //      }

    //      this.pubsub.publish('update.block.latest', options)
    //      this._server._wsBroadcastMultiverse(this.multiverse)
    //      this._logger.info('multiverse coverage: ' + this.multiverse.length)
    //      // check if we know the peer
    //      return Promise.resolve(true)
    //    } else if (BC_BT_VALIDATION !== true) {
    //      const highestBlock = this.multiverse.getHighestBlock()
    //      if (highestBlock) {
    //        this._logger.warn('local mined block ' + newBlock.getHeight() + ' does not stack on multiverse height ' + highestBlock.getHeight())
    //        this._logger.warn('mined block ' + newBlock.getHeight() + ' cannot go on top of multiverse block ' + highestBlock.getHash())
    //      }
    //      return Promise.resolve(true)
    //      // return this.miningOfficer.rebaseMiner()
    //      //  .then((res) => {
    //      //    this._logger.info(res)
    //      //  })
    //      //  .catch((e) => {
    //      //    this._logger.error(errToString(e))
    //      //  })
    //    } else if (BC_BT_VALIDATION === true) {
    //      let options: {
    //        key: string,
    //        data: BcBlock,
    //        mined: bool,
    //        force?: bool
    //      } = {
    //        key: 'bc.block.latest',
    //        data: newBlock,
    //        mined: true
    //      }

    //      if (BC_BT_VALIDATION === true && new BN(newBlock.getHeight()).lt(new BN(531581)) === true) {
    //        options.force = true
    //        this.pubsub.publish('update.block.latest', options)
    //        this._server._wsBroadcastMultiverse(this.multiverse)
    //        this._logger.info('multiverse coverage: ' + this.multiverse.length)
    //      }

    //      return Promise.resolve(true)
    //    }
    //  })
    //  .catch((err) => {
    //    this._logger.error(err)
    //    return Promise.resolve(false)
    //  })
  }
}

export default Engine<|MERGE_RESOLUTION|>--- conflicted
+++ resolved
@@ -1452,29 +1452,6 @@
       )
       return await this.sendTx(txTemplate)
 
-<<<<<<< HEAD
-=======
-      return new Promise((resolve, reject) => {
-        this._txHandler.isValidTx(txTemplate).then(isValid => {
-          if (isValid) {
-            // Try to add to pending pool
-            this._logger.info(`adding crosschain maker tx to the pending pool: ${txTemplate.getHash()}`)
-            this._txPendingPool.tryAddingNewTx(txTemplate, 'bc').then(_ => {
-              // Relay transaction to peers
-              this._emitter.emit('announceTx', {
-                data: txTemplate
-              })
-
-              this._logger.debug(`TX: ${txHash(txTemplate)} is valid - adding to pool`)
-              return resolve({ status: RpcTransactionResponseStatus.SUCCESS, txHash: txTemplate.getHash() })
-            })
-          } else {
-            this._logger.info(`TX: ${txHash(txTemplate)} is invalid - not accepting to the pending TX pool`)
-            return resolve({ status: RpcTransactionResponseStatus.FAILURE, error: new Error('invalid tx') })
-          }
-        })
-      })
->>>>>>> 6718e8e3
     } catch (e) {
       this._logger.error(e)
       return { status: RpcTransactionResponseStatus.FAILURE, error: e }

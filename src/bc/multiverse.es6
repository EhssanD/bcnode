--- conflicted
+++ resolved
@@ -16,7 +16,6 @@
 
 export class Multiverse {
   _blocks: Object
-  _candidates: Object
   _commitDepth: number
   _writeQueue: BcBlock[]
   _height: number
@@ -43,10 +42,6 @@
     return blocks.length
   }
 
-<<<<<<< HEAD
-  get commitDepth (): number {
-    return this._commitDepth
-=======
   getMissingBlocks (block: BcBlock): ?Object {
     if (block === undefined) {
       this._logger.error('no block submitted to evaluate')
@@ -107,7 +102,6 @@
       template.message = 'no highest block has been selected for multiverse'
       return template
     }
->>>>>>> 9191dfe2
   }
 
   addBlock (block: BcBlock, force: boolean = false): boolean {
